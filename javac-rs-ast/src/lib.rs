<<<<<<< HEAD
pub mod ast;
=======
//! Elements of Java language AST (Abstract Syntax Tree)

#[allow(clippy::panic)]
#[cfg(test)]
mod tests {
    #[test]
    fn it_works() {
        assert_eq!(2 + 2, 4);
    }
}
>>>>>>> e74db2b0
<|MERGE_RESOLUTION|>--- conflicted
+++ resolved
@@ -1,14 +1,3 @@
-<<<<<<< HEAD
-pub mod ast;
-=======
 //! Elements of Java language AST (Abstract Syntax Tree)
 
-#[allow(clippy::panic)]
-#[cfg(test)]
-mod tests {
-    #[test]
-    fn it_works() {
-        assert_eq!(2 + 2, 4);
-    }
-}
->>>>>>> e74db2b0
+pub mod ast;